import random

from mmf.common.sample import Sample
from mmf.datasets.builders.vqa2.dataset import VQA2Dataset


class MaskedVQA2Dataset(VQA2Dataset):
    def __init__(self, config, dataset_type, imdb_file_index, *args, **kwargs):
        super().__init__(
            config,
            dataset_type,
            imdb_file_index,
            dataset_name="masked_vqa2",
            *args,
            **kwargs
        )
<<<<<<< HEAD
        self._add_answer = config.get("add_answer", False) # TODO: why it was True ???
=======
        self._add_answer = config.get("add_answer", False)
>>>>>>> f24c849f

    def __getitem__(self, idx):
        sample_info = self.annotation_db[idx]
        current_sample = Sample()

        if self._use_features:
            features = self.features_db[idx]
            if hasattr(self, "transformer_bbox_processor"):
                features["image_info_0"] = self.transformer_bbox_processor(
                    features["image_info_0"]
                )

            if self.config.get("use_image_feature_masks", False):
                current_sample.update(
                    {
                        "image_labels": self.masked_region_processor(
                            features["image_feature_0"]
                        )
                    }
                )

            current_sample.update(features)
        else:
            image_path = str(sample_info["image_name"]) + ".jpg"
            current_sample.image = self.image_db.from_path(image_path)["images"][0]

        current_sample = self._add_masked_question(sample_info, current_sample)
        if self._add_answer:
            current_sample = self.add_answer_info(sample_info, current_sample)
        return current_sample

    def _add_masked_question(self, sample_info, current_sample):
        question = sample_info["question_str"]
        random_answer = random.choice(sample_info["all_answers"])

        processed = self.masked_token_processor(
            {"text_a": question, "text_b": random_answer, "is_correct": -1}
        )

        processed.pop("tokens")
        current_sample.update(processed)

        return current_sample<|MERGE_RESOLUTION|>--- conflicted
+++ resolved
@@ -14,11 +14,7 @@
             *args,
             **kwargs
         )
-<<<<<<< HEAD
-        self._add_answer = config.get("add_answer", False) # TODO: why it was True ???
-=======
         self._add_answer = config.get("add_answer", False)
->>>>>>> f24c849f
 
     def __getitem__(self, idx):
         sample_info = self.annotation_db[idx]
