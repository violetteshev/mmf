--- conflicted
+++ resolved
@@ -10,13 +10,9 @@
 import torch
 from mmf.common.registry import registry
 from mmf.models import BaseModel
-<<<<<<< HEAD
 from mmf.modules.embeddings import BertVisioLinguisticKnwlgEmbeddings
 from mmf.modules.losses import KnowledgeRegularizer
-=======
-from mmf.modules.embeddings import BertVisioLinguisticEmbeddings
 from mmf.modules.hf_layers import BertEncoderJit, BertLayerJit
->>>>>>> 5decf442
 from mmf.utils.configuration import get_mmf_cache_dir
 from mmf.utils.modeling import get_optimizer_parameters_for_bert
 from mmf.utils.transform import (
@@ -53,13 +49,8 @@
         config.output_attentions = output_attentions
         config.output_hidden_states = output_hidden_states
 
-<<<<<<< HEAD
         self.embeddings = BertVisioLinguisticKnwlgEmbeddings(config)
-        self.encoder = BertEncoder(config)
-=======
-        self.embeddings = BertVisioLinguisticEmbeddings(config)
         self.encoder = BertEncoderJit(config)
->>>>>>> 5decf442
         self.pooler = BertPooler(config)
         self.bypass_transformer = config.bypass_transformer
 
@@ -71,17 +62,6 @@
 
     def forward(
         self,
-<<<<<<< HEAD
-        input_ids,
-        attention_mask=None,
-        token_type_ids=None,
-        visual_embeddings=None,
-        position_embeddings_visual=None,
-        visual_embeddings_type=None,
-        image_text_alignment=None,
-        entity_ids=None,
-    ):
-=======
         input_ids: Tensor,
         attention_mask: Optional[Tensor] = None,
         token_type_ids: Optional[Tensor] = None,
@@ -89,8 +69,9 @@
         position_embeddings_visual: Optional[Tensor] = None,
         visual_embeddings_type: Optional[Tensor] = None,
         image_text_alignment: Optional[Tensor] = None,
+        entity_ids: Optional[Tensor] = None,
     ) -> Tuple[Tensor, Tensor, List[Tensor]]:
->>>>>>> 5decf442
+
         if attention_mask is None:
             attention_mask = torch.ones_like(input_ids)
         if token_type_ids is None:
@@ -146,13 +127,8 @@
             final_sequence_output = self.additional_layer(
                 new_input, extended_attention_mask
             )
-<<<<<<< HEAD
-            pooled_output = self.pooler(final_sequence_output)
-            return final_sequence_output, pooled_output, None, entities
-=======
             pooled_output = self.pooler(final_sequence_output[0])
-            return final_sequence_output[0], pooled_output, []
->>>>>>> 5decf442
+            return final_sequence_output[0], pooled_output, [], entities
 
         else:
             encoded_layers = self.encoder(embedding_output, extended_attention_mask)
@@ -251,20 +227,6 @@
 
     def forward(
         self,
-<<<<<<< HEAD
-        input_ids,
-        input_mask,
-        attention_mask=None,
-        token_type_ids=None,
-        visual_embeddings=None,
-        position_embeddings_visual=None,
-        visual_embeddings_type=None,
-        image_text_alignment=None,
-        masked_lm_labels=None,
-        entity_ids=None,
-    ):
-        sequence_output, pooled_output, attention_weights, entities = self.bert(
-=======
         input_ids: Tensor,
         input_mask: Tensor,
         attention_mask: Optional[Tensor] = None,
@@ -274,9 +236,9 @@
         visual_embeddings_type: Optional[Tensor] = None,
         image_text_alignment: Optional[Tensor] = None,
         masked_lm_labels: Optional[Tensor] = None,
+        entity_ids: Optional[Tensor] = None,
     ) -> Dict[str, Tensor]:
-        sequence_output, pooled_output, attention_weights = self.bert(
->>>>>>> 5decf442
+        sequence_output, pooled_output, attention_weights, entities = self.bert(
             input_ids,
             attention_mask,
             token_type_ids,
@@ -380,20 +342,6 @@
 
     def forward(
         self,
-<<<<<<< HEAD
-        input_ids,
-        input_mask,
-        attention_mask=None,
-        token_type_ids=None,
-        visual_embeddings=None,
-        position_embeddings_visual=None,
-        visual_embeddings_type=None,
-        image_text_alignment=None,
-        masked_lm_labels=None,
-        entity_ids=None,
-    ):
-        sequence_output, pooled_output, attention_weights, entities = self.bert(
-=======
         input_ids: Tensor,
         input_mask: Tensor,
         attention_mask: Optional[Tensor] = None,
@@ -403,9 +351,9 @@
         visual_embeddings_type: Optional[Tensor] = None,
         image_text_alignment: Optional[Tensor] = None,
         masked_lm_labels: Optional[Tensor] = None,
+        entity_ids: Optional[Tensor] = None,
     ) -> Dict[str, Tensor]:
-        sequence_output, pooled_output, attention_weights = self.bert(
->>>>>>> 5decf442
+        sequence_output, pooled_output, attention_weights, entities = self.bert(
             input_ids,
             attention_mask,
             token_type_ids,
